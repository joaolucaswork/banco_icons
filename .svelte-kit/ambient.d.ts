
// this file is generated — do not edit it


/// <reference types="@sveltejs/kit" />

/**
 * Environment variables [loaded by Vite](https://vitejs.dev/guide/env-and-mode.html#env-files) from `.env` files and `process.env`. Like [`$env/dynamic/private`](https://svelte.dev/docs/kit/$env-dynamic-private), this module cannot be imported into client-side code. This module only includes variables that _do not_ begin with [`config.kit.env.publicPrefix`](https://svelte.dev/docs/kit/configuration#env) _and do_ start with [`config.kit.env.privatePrefix`](https://svelte.dev/docs/kit/configuration#env) (if configured).
 * 
 * _Unlike_ [`$env/dynamic/private`](https://svelte.dev/docs/kit/$env-dynamic-private), the values exported from this module are statically injected into your bundle at build time, enabling optimisations like dead code elimination.
 * 
 * ```ts
 * import { API_KEY } from '$env/static/private';
 * ```
 * 
 * Note that all environment variables referenced in your code should be declared (for example in an `.env` file), even if they don't have a value until the app is deployed:
 * 
 * ```
 * MY_FEATURE_FLAG=""
 * ```
 * 
 * You can override `.env` values from the command line like so:
 * 
 * ```sh
 * MY_FEATURE_FLAG="enabled" npm run dev
 * ```
 */
declare module '$env/static/private' {
	export const NVM_INC: string;
	export const STARSHIP_SHELL: string;
	export const TERM_PROGRAM: string;
	export const NODE: string;
	export const NVM_CD_FLAGS: string;
	export const PYENV_ROOT: string;
	export const INIT_CWD: string;
	export const SHELL: string;
	export const TERM: string;
	export const TMPDIR: string;
	export const HOMEBREW_REPOSITORY: string;
	export const npm_config_global_prefix: string;
	export const TERM_PROGRAM_VERSION: string;
	export const VSCODE_PYTHON_AUTOACTIVATE_GUARD: string;
	export const MallocNanoZone: string;
	export const ORIGINAL_XDG_CURRENT_DESKTOP: string;
	export const ZDOTDIR: string;
	export const COLOR: string;
	export const npm_config_registry: string;
	export const npm_config_noproxy: string;
	export const ZSH: string;
	export const npm_config_local_prefix: string;
<<<<<<< HEAD
	export const SCRIPT: string;
	export const NVM_DIR: string;
=======
>>>>>>> 0708d405
	export const USER: string;
	export const NVM_DIR: string;
	export const LS_COLORS: string;
	export const COMMAND_MODE: string;
	export const PNPM_SCRIPT_SRC_DIR: string;
	export const npm_config_globalconfig: string;
	export const SSH_AUTH_SOCK: string;
	export const __CF_USER_TEXT_ENCODING: string;
	export const VSCODE_PROFILE_INITIALIZED: string;
	export const npm_execpath: string;
	export const PAGER: string;
	export const npm_config_verify_deps_before_run: string;
	export const npm_config_frozen_lockfile: string;
	export const LSCOLORS: string;
	export const PATH: string;
	export const LaunchInstanceID: string;
	export const npm_package_json: string;
<<<<<<< HEAD
	export const USER_ZDOTDIR: string;
	export const __CFBundleIdentifier: string;
	export const npm_config_init_module: string;
	export const npm_config_userconfig: string;
	export const npm_command: string;
	export const PWD: string;
	export const npm_lifecycle_event: string;
	export const npm_config__jsr_registry: string;
=======
	export const __CFBundleIdentifier: string;
	export const USER_ZDOTDIR: string;
	export const npm_config_init_module: string;
	export const npm_config_userconfig: string;
	export const PWD: string;
	export const npm_command: string;
>>>>>>> 0708d405
	export const EDITOR: string;
	export const npm_lifecycle_event: string;
	export const LANG: string;
	export const npm_package_name: string;
	export const NODE_PATH: string;
<<<<<<< HEAD
	export const VSCODE_GIT_ASKPASS_EXTRA_ARGS: string;
	export const XPC_FLAGS: string;
	export const npm_config_npm_version: string;
	export const npm_config_node_gyp: string;
	export const pnpm_config_verify_deps_before_run: string;
	export const npm_package_version: string;
=======
	export const XPC_FLAGS: string;
	export const VSCODE_GIT_ASKPASS_EXTRA_ARGS: string;
	export const npm_config_npm_version: string;
	export const npm_config_node_gyp: string;
>>>>>>> 0708d405
	export const XPC_SERVICE_NAME: string;
	export const npm_package_version: string;
	export const VSCODE_INJECTION: string;
	export const HOME: string;
	export const SHLVL: string;
	export const PYENV_SHELL: string;
	export const VSCODE_GIT_ASKPASS_MAIN: string;
	export const HOMEBREW_PREFIX: string;
<<<<<<< HEAD
	export const STARSHIP_SESSION_KEY: string;
	export const LESS: string;
	export const LOGNAME: string;
=======
	export const LOGNAME: string;
	export const LESS: string;
	export const STARSHIP_SESSION_KEY: string;
>>>>>>> 0708d405
	export const npm_config_cache: string;
	export const npm_lifecycle_script: string;
	export const VSCODE_GIT_IPC_HANDLE: string;
	export const NVM_BIN: string;
	export const npm_config_user_agent: string;
	export const HOMEBREW_CELLAR: string;
	export const INFOPATH: string;
	export const GIT_ASKPASS: string;
	export const VSCODE_GIT_ASKPASS_NODE: string;
	export const OSLogRateLimit: string;
<<<<<<< HEAD
	export const GIT_PAGER: string;
	export const npm_node_execpath: string;
	export const COLORTERM: string;
	export const npm_config_prefix: string;
=======
	export const SECURITYSESSIONID: string;
	export const COLORTERM: string;
	export const npm_config_prefix: string;
	export const npm_node_execpath: string;
	export const NODE_ENV: string;
>>>>>>> 0708d405
}

/**
 * Similar to [`$env/static/private`](https://svelte.dev/docs/kit/$env-static-private), except that it only includes environment variables that begin with [`config.kit.env.publicPrefix`](https://svelte.dev/docs/kit/configuration#env) (which defaults to `PUBLIC_`), and can therefore safely be exposed to client-side code.
 * 
 * Values are replaced statically at build time.
 * 
 * ```ts
 * import { PUBLIC_BASE_URL } from '$env/static/public';
 * ```
 */
declare module '$env/static/public' {
	
}

/**
 * This module provides access to runtime environment variables, as defined by the platform you're running on. For example if you're using [`adapter-node`](https://github.com/sveltejs/kit/tree/main/packages/adapter-node) (or running [`vite preview`](https://svelte.dev/docs/kit/cli)), this is equivalent to `process.env`. This module only includes variables that _do not_ begin with [`config.kit.env.publicPrefix`](https://svelte.dev/docs/kit/configuration#env) _and do_ start with [`config.kit.env.privatePrefix`](https://svelte.dev/docs/kit/configuration#env) (if configured).
 * 
 * This module cannot be imported into client-side code.
 * 
 * ```ts
 * import { env } from '$env/dynamic/private';
 * console.log(env.DEPLOYMENT_SPECIFIC_VARIABLE);
 * ```
 * 
 * > [!NOTE] In `dev`, `$env/dynamic` always includes environment variables from `.env`. In `prod`, this behavior will depend on your adapter.
 */
declare module '$env/dynamic/private' {
	export const env: {
		NVM_INC: string;
		STARSHIP_SHELL: string;
		TERM_PROGRAM: string;
		NODE: string;
		NVM_CD_FLAGS: string;
		PYENV_ROOT: string;
		INIT_CWD: string;
		SHELL: string;
		TERM: string;
		TMPDIR: string;
		HOMEBREW_REPOSITORY: string;
		npm_config_global_prefix: string;
		TERM_PROGRAM_VERSION: string;
		VSCODE_PYTHON_AUTOACTIVATE_GUARD: string;
		MallocNanoZone: string;
		ORIGINAL_XDG_CURRENT_DESKTOP: string;
		ZDOTDIR: string;
		COLOR: string;
		npm_config_registry: string;
		npm_config_noproxy: string;
		ZSH: string;
		npm_config_local_prefix: string;
<<<<<<< HEAD
		SCRIPT: string;
		NVM_DIR: string;
=======
>>>>>>> 0708d405
		USER: string;
		NVM_DIR: string;
		LS_COLORS: string;
		COMMAND_MODE: string;
		PNPM_SCRIPT_SRC_DIR: string;
		npm_config_globalconfig: string;
		SSH_AUTH_SOCK: string;
		__CF_USER_TEXT_ENCODING: string;
		VSCODE_PROFILE_INITIALIZED: string;
		npm_execpath: string;
		PAGER: string;
		npm_config_verify_deps_before_run: string;
		npm_config_frozen_lockfile: string;
		LSCOLORS: string;
		PATH: string;
		LaunchInstanceID: string;
		npm_package_json: string;
<<<<<<< HEAD
		USER_ZDOTDIR: string;
		__CFBundleIdentifier: string;
		npm_config_init_module: string;
		npm_config_userconfig: string;
		npm_command: string;
		PWD: string;
		npm_lifecycle_event: string;
		npm_config__jsr_registry: string;
=======
		__CFBundleIdentifier: string;
		USER_ZDOTDIR: string;
		npm_config_init_module: string;
		npm_config_userconfig: string;
		PWD: string;
		npm_command: string;
>>>>>>> 0708d405
		EDITOR: string;
		npm_lifecycle_event: string;
		LANG: string;
		npm_package_name: string;
		NODE_PATH: string;
<<<<<<< HEAD
		VSCODE_GIT_ASKPASS_EXTRA_ARGS: string;
		XPC_FLAGS: string;
		npm_config_npm_version: string;
		npm_config_node_gyp: string;
		pnpm_config_verify_deps_before_run: string;
		npm_package_version: string;
=======
		XPC_FLAGS: string;
		VSCODE_GIT_ASKPASS_EXTRA_ARGS: string;
		npm_config_npm_version: string;
		npm_config_node_gyp: string;
>>>>>>> 0708d405
		XPC_SERVICE_NAME: string;
		npm_package_version: string;
		VSCODE_INJECTION: string;
		HOME: string;
		SHLVL: string;
		PYENV_SHELL: string;
		VSCODE_GIT_ASKPASS_MAIN: string;
		HOMEBREW_PREFIX: string;
<<<<<<< HEAD
		STARSHIP_SESSION_KEY: string;
		LESS: string;
		LOGNAME: string;
=======
		LOGNAME: string;
		LESS: string;
		STARSHIP_SESSION_KEY: string;
>>>>>>> 0708d405
		npm_config_cache: string;
		npm_lifecycle_script: string;
		VSCODE_GIT_IPC_HANDLE: string;
		NVM_BIN: string;
		npm_config_user_agent: string;
		HOMEBREW_CELLAR: string;
		INFOPATH: string;
		GIT_ASKPASS: string;
		VSCODE_GIT_ASKPASS_NODE: string;
		OSLogRateLimit: string;
<<<<<<< HEAD
		GIT_PAGER: string;
		npm_node_execpath: string;
		COLORTERM: string;
		npm_config_prefix: string;
=======
		SECURITYSESSIONID: string;
		COLORTERM: string;
		npm_config_prefix: string;
		npm_node_execpath: string;
		NODE_ENV: string;
>>>>>>> 0708d405
		[key: `PUBLIC_${string}`]: undefined;
		[key: `${string}`]: string | undefined;
	}
}

/**
 * Similar to [`$env/dynamic/private`](https://svelte.dev/docs/kit/$env-dynamic-private), but only includes variables that begin with [`config.kit.env.publicPrefix`](https://svelte.dev/docs/kit/configuration#env) (which defaults to `PUBLIC_`), and can therefore safely be exposed to client-side code.
 * 
 * Note that public dynamic environment variables must all be sent from the server to the client, causing larger network requests — when possible, use `$env/static/public` instead.
 * 
 * ```ts
 * import { env } from '$env/dynamic/public';
 * console.log(env.PUBLIC_DEPLOYMENT_SPECIFIC_VARIABLE);
 * ```
 */
declare module '$env/dynamic/public' {
	export const env: {
		[key: `PUBLIC_${string}`]: string | undefined;
	}
}<|MERGE_RESOLUTION|>--- conflicted
+++ resolved
@@ -44,67 +44,38 @@
 	export const ORIGINAL_XDG_CURRENT_DESKTOP: string;
 	export const ZDOTDIR: string;
 	export const COLOR: string;
-	export const npm_config_registry: string;
 	export const npm_config_noproxy: string;
 	export const ZSH: string;
 	export const npm_config_local_prefix: string;
-<<<<<<< HEAD
-	export const SCRIPT: string;
-	export const NVM_DIR: string;
-=======
->>>>>>> 0708d405
 	export const USER: string;
 	export const NVM_DIR: string;
 	export const LS_COLORS: string;
 	export const COMMAND_MODE: string;
-	export const PNPM_SCRIPT_SRC_DIR: string;
 	export const npm_config_globalconfig: string;
 	export const SSH_AUTH_SOCK: string;
 	export const __CF_USER_TEXT_ENCODING: string;
 	export const VSCODE_PROFILE_INITIALIZED: string;
 	export const npm_execpath: string;
 	export const PAGER: string;
-	export const npm_config_verify_deps_before_run: string;
-	export const npm_config_frozen_lockfile: string;
 	export const LSCOLORS: string;
 	export const PATH: string;
 	export const LaunchInstanceID: string;
 	export const npm_package_json: string;
-<<<<<<< HEAD
-	export const USER_ZDOTDIR: string;
-	export const __CFBundleIdentifier: string;
-	export const npm_config_init_module: string;
-	export const npm_config_userconfig: string;
-	export const npm_command: string;
-	export const PWD: string;
-	export const npm_lifecycle_event: string;
-	export const npm_config__jsr_registry: string;
-=======
 	export const __CFBundleIdentifier: string;
 	export const USER_ZDOTDIR: string;
 	export const npm_config_init_module: string;
 	export const npm_config_userconfig: string;
 	export const PWD: string;
 	export const npm_command: string;
->>>>>>> 0708d405
 	export const EDITOR: string;
 	export const npm_lifecycle_event: string;
 	export const LANG: string;
 	export const npm_package_name: string;
 	export const NODE_PATH: string;
-<<<<<<< HEAD
-	export const VSCODE_GIT_ASKPASS_EXTRA_ARGS: string;
-	export const XPC_FLAGS: string;
-	export const npm_config_npm_version: string;
-	export const npm_config_node_gyp: string;
-	export const pnpm_config_verify_deps_before_run: string;
-	export const npm_package_version: string;
-=======
 	export const XPC_FLAGS: string;
 	export const VSCODE_GIT_ASKPASS_EXTRA_ARGS: string;
 	export const npm_config_npm_version: string;
 	export const npm_config_node_gyp: string;
->>>>>>> 0708d405
 	export const XPC_SERVICE_NAME: string;
 	export const npm_package_version: string;
 	export const VSCODE_INJECTION: string;
@@ -113,15 +84,9 @@
 	export const PYENV_SHELL: string;
 	export const VSCODE_GIT_ASKPASS_MAIN: string;
 	export const HOMEBREW_PREFIX: string;
-<<<<<<< HEAD
-	export const STARSHIP_SESSION_KEY: string;
-	export const LESS: string;
-	export const LOGNAME: string;
-=======
 	export const LOGNAME: string;
 	export const LESS: string;
 	export const STARSHIP_SESSION_KEY: string;
->>>>>>> 0708d405
 	export const npm_config_cache: string;
 	export const npm_lifecycle_script: string;
 	export const VSCODE_GIT_IPC_HANDLE: string;
@@ -132,18 +97,11 @@
 	export const GIT_ASKPASS: string;
 	export const VSCODE_GIT_ASKPASS_NODE: string;
 	export const OSLogRateLimit: string;
-<<<<<<< HEAD
-	export const GIT_PAGER: string;
-	export const npm_node_execpath: string;
-	export const COLORTERM: string;
-	export const npm_config_prefix: string;
-=======
 	export const SECURITYSESSIONID: string;
 	export const COLORTERM: string;
 	export const npm_config_prefix: string;
 	export const npm_node_execpath: string;
 	export const NODE_ENV: string;
->>>>>>> 0708d405
 }
 
 /**
@@ -191,67 +149,38 @@
 		ORIGINAL_XDG_CURRENT_DESKTOP: string;
 		ZDOTDIR: string;
 		COLOR: string;
-		npm_config_registry: string;
 		npm_config_noproxy: string;
 		ZSH: string;
 		npm_config_local_prefix: string;
-<<<<<<< HEAD
-		SCRIPT: string;
-		NVM_DIR: string;
-=======
->>>>>>> 0708d405
 		USER: string;
 		NVM_DIR: string;
 		LS_COLORS: string;
 		COMMAND_MODE: string;
-		PNPM_SCRIPT_SRC_DIR: string;
 		npm_config_globalconfig: string;
 		SSH_AUTH_SOCK: string;
 		__CF_USER_TEXT_ENCODING: string;
 		VSCODE_PROFILE_INITIALIZED: string;
 		npm_execpath: string;
 		PAGER: string;
-		npm_config_verify_deps_before_run: string;
-		npm_config_frozen_lockfile: string;
 		LSCOLORS: string;
 		PATH: string;
 		LaunchInstanceID: string;
 		npm_package_json: string;
-<<<<<<< HEAD
-		USER_ZDOTDIR: string;
-		__CFBundleIdentifier: string;
-		npm_config_init_module: string;
-		npm_config_userconfig: string;
-		npm_command: string;
-		PWD: string;
-		npm_lifecycle_event: string;
-		npm_config__jsr_registry: string;
-=======
 		__CFBundleIdentifier: string;
 		USER_ZDOTDIR: string;
 		npm_config_init_module: string;
 		npm_config_userconfig: string;
 		PWD: string;
 		npm_command: string;
->>>>>>> 0708d405
 		EDITOR: string;
 		npm_lifecycle_event: string;
 		LANG: string;
 		npm_package_name: string;
 		NODE_PATH: string;
-<<<<<<< HEAD
-		VSCODE_GIT_ASKPASS_EXTRA_ARGS: string;
-		XPC_FLAGS: string;
-		npm_config_npm_version: string;
-		npm_config_node_gyp: string;
-		pnpm_config_verify_deps_before_run: string;
-		npm_package_version: string;
-=======
 		XPC_FLAGS: string;
 		VSCODE_GIT_ASKPASS_EXTRA_ARGS: string;
 		npm_config_npm_version: string;
 		npm_config_node_gyp: string;
->>>>>>> 0708d405
 		XPC_SERVICE_NAME: string;
 		npm_package_version: string;
 		VSCODE_INJECTION: string;
@@ -260,15 +189,9 @@
 		PYENV_SHELL: string;
 		VSCODE_GIT_ASKPASS_MAIN: string;
 		HOMEBREW_PREFIX: string;
-<<<<<<< HEAD
-		STARSHIP_SESSION_KEY: string;
-		LESS: string;
-		LOGNAME: string;
-=======
 		LOGNAME: string;
 		LESS: string;
 		STARSHIP_SESSION_KEY: string;
->>>>>>> 0708d405
 		npm_config_cache: string;
 		npm_lifecycle_script: string;
 		VSCODE_GIT_IPC_HANDLE: string;
@@ -279,18 +202,11 @@
 		GIT_ASKPASS: string;
 		VSCODE_GIT_ASKPASS_NODE: string;
 		OSLogRateLimit: string;
-<<<<<<< HEAD
-		GIT_PAGER: string;
-		npm_node_execpath: string;
-		COLORTERM: string;
-		npm_config_prefix: string;
-=======
 		SECURITYSESSIONID: string;
 		COLORTERM: string;
 		npm_config_prefix: string;
 		npm_node_execpath: string;
 		NODE_ENV: string;
->>>>>>> 0708d405
 		[key: `PUBLIC_${string}`]: undefined;
 		[key: `${string}`]: string | undefined;
 	}
